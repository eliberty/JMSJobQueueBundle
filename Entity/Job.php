<?php

/*
 * Copyright 2012 Johannes M. Schmitt <schmittjoh@gmail.com>
 *
 * Licensed under the Apache License, Version 2.0 (the "License");
 * you may not use this file except in compliance with the License.
 * You may obtain a copy of the License at
 *
 * http://www.apache.org/licenses/LICENSE-2.0
 *
 * Unless required by applicable law or agreed to in writing, software
 * distributed under the License is distributed on an "AS IS" BASIS,
 * WITHOUT WARRANTIES OR CONDITIONS OF ANY KIND, either express or implied.
 * See the License for the specific language governing permissions and
 * limitations under the License.
 */

namespace JMS\JobQueueBundle\Entity;

use Doctrine\Common\Collections\ArrayCollection;
use Doctrine\ORM\Mapping as ORM;
use JMS\JobQueueBundle\Exception\InvalidStateTransitionException;
use JMS\JobQueueBundle\Exception\LogicException;
use Symfony\Component\HttpKernel\Exception\FlattenException;

/**
 * @ORM\Entity(repositoryClass = "JMS\JobQueueBundle\Entity\Repository\JobRepository")
 * @ORM\Table(name = "jms_jobs", indexes = {
 *     @ORM\Index(columns = {"command"}),
 *     @ORM\Index("job_runner", columns = {"executeAfter", "state"}),
 * })
 * @ORM\ChangeTrackingPolicy("DEFERRED_EXPLICIT")
 *
 * @author Johannes M. Schmitt <schmittjoh@gmail.com>
 */
class Job
{
    /** State if job is inserted, but not yet ready to be started. */
    const STATE_NEW = 'new';

    /**
     * State if job is inserted, and might be started.
     *
     * It is important to note that this does not automatically mean that all
     * jobs of this state can actually be started, but you have to check
     * isStartable() to be absolutely sure.
     *
     * In contrast to NEW, jobs of this state at least might be started,
     * while jobs of state NEW never are allowed to be started.
     */
    const STATE_PENDING = 'pending';

    /** State if job was never started, and will never be started. */
    const STATE_CANCELED = 'canceled';

    /** State if job was started and has not exited, yet. */
    const STATE_RUNNING = 'running';

    /** State if job exists with a successful exit code. */
    const STATE_FINISHED = 'finished';

    /** State if job exits with a non-successful exit code. */
    const STATE_FAILED = 'failed';

    /** State if job exceeds its configured maximum runtime. */
    const STATE_TERMINATED = 'terminated';

    /**
     * State if an error occurs in the runner command.
     *
     * The runner command is the command that actually launches the individual
     * jobs. If instead an error occurs in the job command, this will result
     * in a state of FAILED.
     */
    const STATE_INCOMPLETE = 'incomplete';

    /** @ORM\Id @ORM\GeneratedValue(strategy = "AUTO") @ORM\Column(type = "bigint", options = {"unsigned": true}) */
    private $id;

    /** @ORM\Column(type = "string") */
    private $state;

    /** @ORM\Column(type = "datetime", name="createdAt") */
    private $createdAt;

    /** @ORM\Column(type = "datetime", name="startedAt", nullable = true) */
    private $startedAt;

    /** @ORM\Column(type = "datetime", name="checkedAt", nullable = true) */
    private $checkedAt;

    /** @ORM\Column(type = "datetime", name="executeAfter", nullable = true) */
    private $executeAfter;

    /** @ORM\Column(type = "datetime", name="closedAt", nullable = true) */
    private $closedAt;

    /** @ORM\Column(type = "string") */
    private $command;

    /** @ORM\Column(type = "json_array") */
    private $args;

    /**
     * @ORM\ManyToMany(targetEntity = "Job", fetch = "EAGER")
     * @ORM\JoinTable(name="jms_job_dependencies",
     *     joinColumns = { @ORM\JoinColumn(name = "source_job_id", referencedColumnName = "id") },
     *     inverseJoinColumns = { @ORM\JoinColumn(name = "dest_job_id", referencedColumnName = "id")}
     * )
     */
    private $dependencies;

    /** @ORM\Column(type = "text", nullable = true) */
    private $output;

    /** @ORM\Column(type = "text", name="errorOutput", nullable = true) */
    private $errorOutput;

    /** @ORM\Column(type = "smallint", name="exitCode", nullable = true, options = {"unsigned": true}) */
    private $exitCode;

    /** @ORM\Column(type = "smallint", name="maxRuntime", options = {"unsigned": true}) */
    private $maxRuntime = 0;

    /** @ORM\Column(type = "smallint", name="maxRetries", options = {"unsigned": true}) */
    private $maxRetries = 0;

    /**
     * @ORM\ManyToOne(targetEntity = "Job", inversedBy = "retryJobs")
     * @ORM\JoinColumn(name="originalJob_id", referencedColumnName="id")
     */
    private $originalJob;

    /** @ORM\OneToMany(targetEntity = "Job", mappedBy = "originalJob", cascade = {"persist", "remove", "detach"}) */
    private $retryJobs;

<<<<<<< HEAD
    /** @ORM\Column(type = "object", name="stackTrace", nullable = true) */
=======
    /** @ORM\Column(type = "jms_job_safe_object", nullable = true) */
>>>>>>> d6ed46d4
    private $stackTrace;

    /** @ORM\Column(type = "smallint", nullable = true, options = {"unsigned": true}) */
    private $runtime;

    /** @ORM\Column(type = "integer", name="memoryUsage", nullable = true, options = {"unsigned": true}) */
    private $memoryUsage;

    /** @ORM\Column(type = "integer", name="memoryUsageReal", nullable = true, options = {"unsigned": true}) */
    private $memoryUsageReal;

    /**
     * This may store any entities which are related to this job, and are
     * managed by Doctrine.
     *
     * It is effectively a many-to-any association.
     */
    private $relatedEntities;

    public static function create($command, array $args = array(), $confirmed = true)
    {
        return new self($command, $args, $confirmed);
    }

    public static function isNonSuccessfulFinalState($state)
    {
        return in_array($state, array(self::STATE_CANCELED, self::STATE_FAILED, self::STATE_INCOMPLETE, self::STATE_TERMINATED), true);
    }

    public function __construct($command, array $args = array(), $confirmed = true)
    {
        $this->command = $command;
        $this->args = $args;
        $this->state = $confirmed ? self::STATE_PENDING : self::STATE_NEW;
        $this->createdAt = new \DateTime();
        $this->executeAfter = new \DateTime();
        $this->executeAfter = $this->executeAfter->modify('-1 second');
        $this->dependencies = new ArrayCollection();
        $this->retryJobs = new ArrayCollection();
        $this->relatedEntities = new ArrayCollection();
    }

    public function __clone()
    {
        $this->state = self::STATE_PENDING;
        $this->createdAt = new \DateTime();
        $this->startedAt = null;
        $this->checkedAt = null;
        $this->closedAt = null;
        $this->output = null;
        $this->errorOutput = null;
        $this->exitCode = null;
        $this->stackTrace = null;
        $this->runtime = null;
        $this->memoryUsage = null;
        $this->memoryUsageReal = null;
    }

    public function getId()
    {
        return $this->id;
    }

    public function getState()
    {
        return $this->state;
    }

    public function isStartable()
    {
        foreach ($this->dependencies as $dep) {
            if ($dep->getState() !== self::STATE_FINISHED) {
                return false;
            }
        }

        return true;
    }

    public function setState($newState)
    {
        if ($newState === $this->state) {
            return;
        }

        switch ($this->state) {
            case self::STATE_NEW:
                if ( ! in_array($newState, array(self::STATE_PENDING, self::STATE_CANCELED), true)) {
                    throw new InvalidStateTransitionException($this, $newState, array(self::STATE_PENDING, self::STATE_CANCELED));
                }

                if (self::STATE_CANCELED === $newState) {
                    $this->closedAt = new \DateTime();
                }

                break;

            case self::STATE_PENDING:
                if ( ! in_array($newState, array(self::STATE_RUNNING, self::STATE_CANCELED), true)) {
                    throw new InvalidStateTransitionException($this, $newState, array(self::STATE_RUNNING, self::STATE_CANCELED));
                }

                if ($newState === self::STATE_RUNNING) {
                    $this->startedAt = new \DateTime();
                    $this->checkedAt = new \DateTime();
                } else if ($newState === self::STATE_CANCELED) {
                    $this->closedAt = new \DateTime();
                }

                break;

            case self::STATE_RUNNING:
                if ( ! in_array($newState, array(self::STATE_FINISHED, self::STATE_FAILED, self::STATE_TERMINATED, self::STATE_INCOMPLETE))) {
                    throw new InvalidStateTransitionException($this, $newState, array(self::STATE_FINISHED, self::STATE_FAILED, self::STATE_TERMINATED, self::STATE_INCOMPLETE));
                }

                $this->closedAt = new \DateTime();

                break;

            case self::STATE_FINISHED:
            case self::STATE_FAILED:
            case self::STATE_TERMINATED:
            case self::STATE_INCOMPLETE:
                throw new InvalidStateTransitionException($this, $newState);

            default:
                throw new LogicException('The previous cases were exhaustive. Unknown state: '.$this->state);
        }

        $this->state = $newState;
    }

    public function getCreatedAt()
    {
        return $this->createdAt;
    }

    public function getClosedAt()
    {
        return $this->closedAt;
    }

    public function getExecuteAfter()
    {
        return $this->executeAfter;
    }

    public function setExecuteAfter(\DateTime $executeAfter)
    {
        $this->executeAfter = $executeAfter;
    }

    public function getCommand()
    {
        return $this->command;
    }

    public function getArgs()
    {
        return $this->args;
    }

    public function getRelatedEntities()
    {
        return $this->relatedEntities;
    }

    public function isClosedNonSuccessful()
    {
        return self::isNonSuccessfulFinalState($this->state);
    }

    public function findRelatedEntity($class)
    {
        foreach ($this->relatedEntities as $entity) {
            if ($entity instanceof $class) {
                return $entity;
            }
        }

        return null;
    }

    public function addRelatedEntity($entity)
    {
        assert('is_object($entity)');

        if ($this->relatedEntities->contains($entity)) {
            return;
        }

        $this->relatedEntities->add($entity);
    }

    public function getDependencies()
    {
        return $this->dependencies;
    }

    public function hasDependency(Job $job)
    {
        return $this->dependencies->contains($job);
    }

    public function addDependency(Job $job)
    {
        if ($this->dependencies->contains($job)) {
            return;
        }

        if ($this->mightHaveStarted()) {
            throw new \LogicException('You cannot add dependencies to a job which might have been started already.');
        }

        $this->dependencies->add($job);
    }

    public function getRuntime()
    {
        return $this->runtime;
    }

    public function setRuntime($time)
    {
        $this->runtime = (integer) $time;
    }

    public function getMemoryUsage()
    {
        return $this->memoryUsage;
    }

    public function getMemoryUsageReal()
    {
        return $this->memoryUsageReal;
    }

    public function addOutput($output)
    {
        $this->output .= $output;
    }

    public function addErrorOutput($output)
    {
        $this->errorOutput .= $output;
    }

    public function setOutput($output)
    {
        $this->output = $output;
    }

    public function setErrorOutput($output)
    {
        $this->errorOutput = $output;
    }

    public function getOutput()
    {
        return $this->output;
    }

    public function getErrorOutput()
    {
        return $this->errorOutput;
    }

    public function setExitCode($code)
    {
        $this->exitCode = $code;
    }

    public function getExitCode()
    {
        return $this->exitCode;
    }

    public function setMaxRuntime($time)
    {
        $this->maxRuntime = (integer) $time;
    }

    public function getMaxRuntime()
    {
        return $this->maxRuntime;
    }

    public function getStartedAt()
    {
        return $this->startedAt;
    }

    public function getMaxRetries()
    {
        return $this->maxRetries;
    }

    public function setMaxRetries($tries)
    {
        $this->maxRetries = (integer) $tries;
    }

    public function isRetryAllowed()
    {
        // If no retries are allowed, we can bail out directly, and we
        // do not need to initialize the retryJobs relation.
        if (0 === $this->maxRetries) {
            return false;
        }

        return count($this->retryJobs) < $this->maxRetries;
    }

    public function getOriginalJob()
    {
        if (null === $this->originalJob) {
            return $this;
        }

        return $this->originalJob;
    }

    public function setOriginalJob(Job $job)
    {
        if (self::STATE_PENDING !== $this->state) {
            throw new \LogicException($this.' must be in state "PENDING".');
        }

        if (null !== $this->originalJob) {
            throw new \LogicException($this.' already has an original job set.');
        }

        $this->originalJob = $job;
    }

    public function addRetryJob(Job $job)
    {
        if (self::STATE_RUNNING !== $this->state) {
            throw new \LogicException('Retry jobs can only be added to running jobs.');
        }

        $job->setOriginalJob($this);
        $this->retryJobs->add($job);
    }

    public function getRetryJobs()
    {
        return $this->retryJobs;
    }

    public function isRetryJob()
    {
        return null !== $this->originalJob;
    }

    public function checked()
    {
        $this->checkedAt = new \DateTime();
    }

    public function getCheckedAt()
    {
        return $this->checkedAt;
    }

    public function setStackTrace(FlattenException $ex)
    {
        $this->stackTrace = $ex;
    }

    public function getStackTrace()
    {
        return $this->stackTrace;
    }

    public function isNew()
    {
        return self::STATE_NEW === $this->state;
    }

    public function isPending()
    {
        return self::STATE_PENDING === $this->state;
    }

    public function isCanceled()
    {
        return self::STATE_CANCELED === $this->state;
    }

    public function isRunning()
    {
        return self::STATE_RUNNING === $this->state;
    }

    public function isTerminated()
    {
        return self::STATE_TERMINATED === $this->state;
    }

    public function isFailed()
    {
        return self::STATE_FAILED === $this->state;
    }

    public function isFinished()
    {
        return self::STATE_FINISHED === $this->state;
    }

    public function isIncomplete()
    {
        return self::STATE_INCOMPLETE === $this->state;
    }

    public function __toString()
    {
        return sprintf('Job(id = %s, command = "%s")', $this->id, $this->command);
    }

    private function mightHaveStarted()
    {
        if (null === $this->id) {
            return false;
        }

        if (self::STATE_NEW === $this->state) {
            return false;
        }

        if (self::STATE_PENDING === $this->state && ! $this->isStartable()) {
            return false;
        }

        return true;
    }
}<|MERGE_RESOLUTION|>--- conflicted
+++ resolved
@@ -135,11 +135,7 @@
     /** @ORM\OneToMany(targetEntity = "Job", mappedBy = "originalJob", cascade = {"persist", "remove", "detach"}) */
     private $retryJobs;
 
-<<<<<<< HEAD
-    /** @ORM\Column(type = "object", name="stackTrace", nullable = true) */
-=======
-    /** @ORM\Column(type = "jms_job_safe_object", nullable = true) */
->>>>>>> d6ed46d4
+    /** @ORM\Column(type = "jms_job_safe_object", name="stackTrace", nullable = true) */
     private $stackTrace;
 
     /** @ORM\Column(type = "smallint", nullable = true, options = {"unsigned": true}) */
